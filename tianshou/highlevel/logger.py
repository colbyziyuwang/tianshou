import os
from abc import ABC, abstractmethod
from typing import Literal, TypeAlias

from torch.utils.tensorboard import SummaryWriter

from tianshou.utils import BaseLogger, TensorboardLogger, WandbLogger
from tianshou.utils.string import ToStringMixin

TLogger: TypeAlias = BaseLogger


class LoggerFactory(ToStringMixin, ABC):
    @abstractmethod
    def create_logger(
        self,
        log_dir: str,
        experiment_name: str,
        run_id: str | None,
        config_dict: dict | None = None,
    ) -> TLogger:
        """Creates the logger.

        :param log_dir: path to the directory in which log data is to be stored
        :param experiment_name: the name of the job, which may contain `os.path.delimiter`
        :param run_id: a unique name, which, depending on the logging framework, may be used to identify the logger
        :param config_dict: a dictionary with data that is to be logged
        :return: the logger
        """

    @abstractmethod
    def get_logger_class(self) -> type[TLogger]:
        """Returns the class of the logger that is to be created."""


class LoggerFactoryDefault(LoggerFactory):
    def __init__(
        self,
        logger_type: Literal["tensorboard", "wandb", "pandas"] = "tensorboard",
        wand_entity: str | None = None,
        wandb_project: str | None = None,
        group: str | None = None,
        job_type: str | None = None,
        save_interval: int = 1,
    ):
        if logger_type == "wandb" and wandb_project is None:
            raise ValueError("Must provide 'wandb_project'")
        self.logger_type = logger_type
        self.wandb_entity = wand_entity
        self.wandb_project = wandb_project
        self.group = group
        self.job_type = job_type
        self.save_interval = save_interval

    def create_logger(
        self,
        log_dir: str,
        experiment_name: str,
        run_id: str | None,
        config_dict: dict | None = None,
    ) -> TLogger:
        match self.logger_type:
            case "wandb":
                logger = WandbLogger(
                    save_interval=self.save_interval,
                    name=experiment_name.replace(os.path.sep, "__"),
                    run_id=run_id,
                    config=config_dict,
                    entity=self.wandb_entity,
                    project=self.wandb_project,
                    group=self.group,
                    job_type=self.job_type,
                    log_dir=log_dir,
                )
                writer = self._create_writer(log_dir)  # writer has to be created after wandb.init!
                logger.load(writer)
                return logger
            case "tensorboard":
                writer = self._create_writer(log_dir)
                return TensorboardLogger(writer)
            case _:
                raise ValueError(f"Unknown logger type '{self.logger_type}'")

<<<<<<< HEAD

class WandbLoggerFactory(LoggerFactory):
    def __init__(
        self,
        wandb_project: str,
        group: str | None = None,
        job_type: str | None = None,
        save_interval: int = 1,
    ):
        self.wandb_project = wandb_project
        self.group = group
        self.job_type = job_type
        self.save_interval = save_interval

    def create_logger(
        self,
        log_dir: str,
        experiment_name: str,
        run_id: str | None,
        config_dict: dict | None = None,
    ) -> TLogger:
        logger = WandbLogger(
            save_interval=self.save_interval,
            name=experiment_name.replace(os.path.sep, "__"),
            run_id=run_id,
            config=config_dict,
            project=self.wandb_project,
        )

        writer = SummaryWriter(log_dir)
        logger.load(writer)
        return logger
=======
    def _create_writer(self, log_dir: str) -> SummaryWriter:
        """Creates a tensorboard writer and adds a text artifact."""
        writer = SummaryWriter(log_dir)
        writer.add_text(
            "args",
            str(
                dict(
                    log_dir=log_dir,
                    logger_type=self.logger_type,
                    wandb_project=self.wandb_project,
                ),
            ),
        )
        return writer

    def get_logger_class(self) -> type[TLogger]:
        match self.logger_type:
            case "wandb":
                return WandbLogger
            case "tensorboard":
                return TensorboardLogger
            case _:
                raise ValueError(f"Unknown logger type '{self.logger_type}'")
>>>>>>> 9491c797
<|MERGE_RESOLUTION|>--- conflicted
+++ resolved
@@ -81,40 +81,6 @@
             case _:
                 raise ValueError(f"Unknown logger type '{self.logger_type}'")
 
-<<<<<<< HEAD
-
-class WandbLoggerFactory(LoggerFactory):
-    def __init__(
-        self,
-        wandb_project: str,
-        group: str | None = None,
-        job_type: str | None = None,
-        save_interval: int = 1,
-    ):
-        self.wandb_project = wandb_project
-        self.group = group
-        self.job_type = job_type
-        self.save_interval = save_interval
-
-    def create_logger(
-        self,
-        log_dir: str,
-        experiment_name: str,
-        run_id: str | None,
-        config_dict: dict | None = None,
-    ) -> TLogger:
-        logger = WandbLogger(
-            save_interval=self.save_interval,
-            name=experiment_name.replace(os.path.sep, "__"),
-            run_id=run_id,
-            config=config_dict,
-            project=self.wandb_project,
-        )
-
-        writer = SummaryWriter(log_dir)
-        logger.load(writer)
-        return logger
-=======
     def _create_writer(self, log_dir: str) -> SummaryWriter:
         """Creates a tensorboard writer and adds a text artifact."""
         writer = SummaryWriter(log_dir)
@@ -137,5 +103,4 @@
             case "tensorboard":
                 return TensorboardLogger
             case _:
-                raise ValueError(f"Unknown logger type '{self.logger_type}'")
->>>>>>> 9491c797
+                raise ValueError(f"Unknown logger type '{self.logger_type}'")