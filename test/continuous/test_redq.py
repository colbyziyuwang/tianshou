--- conflicted
+++ resolved
@@ -152,7 +152,6 @@
     def stop_fn(mean_rewards: float) -> bool:
         return mean_rewards >= args.reward_threshold
 
-<<<<<<< HEAD
     # train
     result = algorithm.run_training(
         OffPolicyTrainerParams(
@@ -170,23 +169,6 @@
             test_in_train=True,
         )
     )
-    assert stop_fn(result.best_reward)
-=======
-    # trainer
-    result = OffpolicyTrainer(
-        policy=policy,
-        train_collector=train_collector,
-        test_collector=test_collector,
-        max_epoch=args.epoch,
-        step_per_epoch=args.step_per_epoch,
-        step_per_collect=args.step_per_collect,
-        episode_per_test=args.test_num,
-        batch_size=args.batch_size,
-        update_per_step=args.update_per_step,
-        stop_fn=stop_fn,
-        save_best_fn=save_best_fn,
-        logger=logger,
-    ).run()
 
     if enable_assertions:
         assert stop_fn(result.best_reward)
@@ -194,5 +176,4 @@
 
 def test_redq_determinism():
     main_fn = lambda args: test_redq(args, enable_assertions=False)
-    AlgorithmDeterminismTest("continuous_redq", main_fn, get_args()).run()
->>>>>>> c05294fd
+    AlgorithmDeterminismTest("continuous_redq", main_fn, get_args()).run()