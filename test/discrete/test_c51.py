import argparse
import os
import pickle
from test.determinism_test import AlgorithmDeterminismTest

import gymnasium as gym
import numpy as np
import torch
from torch.utils.tensorboard import SummaryWriter

from tianshou.data import (
    Collector,
    CollectStats,
    PrioritizedVectorReplayBuffer,
    ReplayBuffer,
    VectorReplayBuffer,
)
from tianshou.env import DummyVectorEnv
from tianshou.policy import C51
from tianshou.policy.base import Algorithm
from tianshou.policy.modelfree.c51 import C51Policy
from tianshou.policy.optim import AdamOptimizerFactory
from tianshou.trainer.base import OffPolicyTrainerParams
from tianshou.utils import TensorboardLogger
from tianshou.utils.net.common import Net
from tianshou.utils.space_info import SpaceInfo


def get_args() -> argparse.Namespace:
    parser = argparse.ArgumentParser()
    parser.add_argument("--task", type=str, default="CartPole-v1")
    parser.add_argument("--reward-threshold", type=float, default=None)
    parser.add_argument("--seed", type=int, default=1626)
    parser.add_argument("--eps-test", type=float, default=0.05)
    parser.add_argument("--eps-train", type=float, default=0.1)
    parser.add_argument("--buffer-size", type=int, default=20000)
    parser.add_argument("--lr", type=float, default=1e-3)
    parser.add_argument("--gamma", type=float, default=0.9)
    parser.add_argument("--num-atoms", type=int, default=51)
    parser.add_argument("--v-min", type=float, default=-10.0)
    parser.add_argument("--v-max", type=float, default=10.0)
    parser.add_argument("--n-step", type=int, default=3)
    parser.add_argument("--target-update-freq", type=int, default=320)
    parser.add_argument("--epoch", type=int, default=10)
    parser.add_argument("--step-per-epoch", type=int, default=8000)
    parser.add_argument("--step-per-collect", type=int, default=8)
    parser.add_argument("--update-per-step", type=float, default=0.125)
    parser.add_argument("--batch-size", type=int, default=64)
    parser.add_argument("--hidden-sizes", type=int, nargs="*", default=[128, 128, 128, 128])
    parser.add_argument("--training-num", type=int, default=8)
    parser.add_argument("--test-num", type=int, default=100)
    parser.add_argument("--logdir", type=str, default="log")
    parser.add_argument("--render", type=float, default=0.0)
    parser.add_argument("--prioritized-replay", action="store_true", default=False)
    parser.add_argument("--alpha", type=float, default=0.6)
    parser.add_argument("--beta", type=float, default=0.4)
    parser.add_argument("--resume", action="store_true")
    parser.add_argument(
        "--device",
        type=str,
        default="cuda" if torch.cuda.is_available() else "cpu",
    )
    parser.add_argument("--save-interval", type=int, default=4)
    return parser.parse_known_args()[0]


def test_c51(args: argparse.Namespace = get_args(), enable_assertions: bool = True) -> None:
    env = gym.make(args.task)
    assert isinstance(env.action_space, gym.spaces.Discrete)
    space_info = SpaceInfo.from_env(env)
    args.state_shape = space_info.observation_info.obs_shape
    args.action_shape = space_info.action_info.action_shape
    if args.reward_threshold is None:
        default_reward_threshold = {"CartPole-v1": 195}
        args.reward_threshold = default_reward_threshold.get(
            args.task,
            env.spec.reward_threshold if env.spec else None,
        )
    train_envs = DummyVectorEnv([lambda: gym.make(args.task) for _ in range(args.training_num)])
    test_envs = DummyVectorEnv([lambda: gym.make(args.task) for _ in range(args.test_num)])

    # seed
    np.random.seed(args.seed)
    torch.manual_seed(args.seed)
    train_envs.seed(args.seed)
    test_envs.seed(args.seed)

    # model
    net = Net(
        state_shape=args.state_shape,
        action_shape=args.action_shape,
        hidden_sizes=args.hidden_sizes,
        softmax=True,
        num_atoms=args.num_atoms,
    )
    optim = AdamOptimizerFactory(lr=args.lr)
    policy = C51Policy(
        model=net,
        action_space=env.action_space,
        observation_space=env.observation_space,
        num_atoms=args.num_atoms,
        v_min=args.v_min,
        v_max=args.v_max,
        eps_training=args.eps_train,
        eps_inference=args.eps_test,
    )
    algorithm: C51 = C51(
        policy=policy,
        optim=optim,
        gamma=args.gamma,
        estimation_step=args.n_step,
        target_update_freq=args.target_update_freq,
    ).to(args.device)

    # buffer
    buf: ReplayBuffer
    if args.prioritized_replay:
        buf = PrioritizedVectorReplayBuffer(
            args.buffer_size,
            buffer_num=len(train_envs),
            alpha=args.alpha,
            beta=args.beta,
        )
    else:
        buf = VectorReplayBuffer(args.buffer_size, buffer_num=len(train_envs))

    # collectors
    train_collector = Collector[CollectStats](algorithm, train_envs, buf, exploration_noise=True)
    test_collector = Collector[CollectStats](algorithm, test_envs, exploration_noise=True)
    train_collector.reset()
    train_collector.collect(n_step=args.batch_size * args.training_num)

    # logger
    log_path = os.path.join(args.logdir, args.task, "c51")
    writer = SummaryWriter(log_path)
    logger = TensorboardLogger(writer, save_interval=args.save_interval)

    def save_best_fn(algorithm: Algorithm) -> None:
        torch.save(algorithm.state_dict(), os.path.join(log_path, "policy.pth"))

    def stop_fn(mean_rewards: float) -> bool:
        return mean_rewards >= args.reward_threshold

    def train_fn(epoch: int, env_step: int) -> None:
        # eps annnealing, just a demo
        if env_step <= 10000:
            policy.set_eps_training(args.eps_train)
        elif env_step <= 50000:
            eps = args.eps_train - (env_step - 10000) / 40000 * (0.9 * args.eps_train)
            policy.set_eps_training(eps)
        else:
            policy.set_eps_training(0.1 * args.eps_train)

    def save_checkpoint_fn(epoch: int, env_step: int, gradient_step: int) -> str:
        # see also: https://pytorch.org/tutorials/beginner/saving_loading_models.html
        ckpt_path = os.path.join(log_path, "checkpoint.pth")
        # Example: saving by epoch num
        # ckpt_path = os.path.join(log_path, f"checkpoint_{epoch}.pth")
        torch.save(
            algorithm.state_dict(),
            ckpt_path,
        )
        buffer_path = os.path.join(log_path, "train_buffer.pkl")
        with open(buffer_path, "wb") as f:
            pickle.dump(train_collector.buffer, f)
        return ckpt_path

    if args.resume:
        # load from existing checkpoint
        print(f"Loading agent under {log_path}")
        ckpt_path = os.path.join(log_path, "checkpoint.pth")
        if os.path.exists(ckpt_path):
            checkpoint = torch.load(ckpt_path, map_location=args.device)
            algorithm.load_state_dict(checkpoint)
            print("Successfully restore policy and optim.")
        else:
            print("Fail to restore policy and optim.")
        buffer_path = os.path.join(log_path, "train_buffer.pkl")
        if os.path.exists(buffer_path):
            with open(buffer_path, "rb") as f:
                train_collector.buffer = pickle.load(f)
            print("Successfully restore buffer.")
        else:
            print("Fail to restore buffer.")

<<<<<<< HEAD
    # train
    result = algorithm.run_training(
        OffPolicyTrainerParams(
            train_collector=train_collector,
            test_collector=test_collector,
            max_epoch=args.epoch,
            step_per_epoch=args.step_per_epoch,
            step_per_collect=args.step_per_collect,
            episode_per_test=args.test_num,
            batch_size=args.batch_size,
            update_per_step=args.update_per_step,
            train_fn=train_fn,
            stop_fn=stop_fn,
            save_best_fn=save_best_fn,
            logger=logger,
            resume_from_log=args.resume,
            save_checkpoint_fn=save_checkpoint_fn,
            test_in_train=True,
        )
    )
    assert stop_fn(result.best_reward)
=======
    # trainer
    result = OffpolicyTrainer(
        policy=policy,
        train_collector=train_collector,
        test_collector=test_collector,
        max_epoch=args.epoch,
        step_per_epoch=args.step_per_epoch,
        step_per_collect=args.step_per_collect,
        episode_per_test=args.test_num,
        batch_size=args.batch_size,
        update_per_step=args.update_per_step,
        train_fn=train_fn,
        test_fn=test_fn,
        stop_fn=stop_fn,
        save_best_fn=save_best_fn,
        logger=logger,
        resume_from_log=args.resume,
        save_checkpoint_fn=save_checkpoint_fn,
    ).run()

    if enable_assertions:
        assert stop_fn(result.best_reward)
>>>>>>> c05294fd


def test_c51_resume(args: argparse.Namespace = get_args()) -> None:
    args.resume = True
    test_c51(args)


def test_pc51(args: argparse.Namespace = get_args()) -> None:
    args.prioritized_replay = True
    args.gamma = 0.95
    args.seed = 1
    test_c51(args)


def test_c51_determinism():
    main_fn = lambda args: test_c51(args, enable_assertions=False)
    AlgorithmDeterminismTest("discrete_c51", main_fn, get_args()).run()<|MERGE_RESOLUTION|>--- conflicted
+++ resolved
@@ -183,7 +183,6 @@
         else:
             print("Fail to restore buffer.")
 
-<<<<<<< HEAD
     # train
     result = algorithm.run_training(
         OffPolicyTrainerParams(
@@ -204,31 +203,9 @@
             test_in_train=True,
         )
     )
-    assert stop_fn(result.best_reward)
-=======
-    # trainer
-    result = OffpolicyTrainer(
-        policy=policy,
-        train_collector=train_collector,
-        test_collector=test_collector,
-        max_epoch=args.epoch,
-        step_per_epoch=args.step_per_epoch,
-        step_per_collect=args.step_per_collect,
-        episode_per_test=args.test_num,
-        batch_size=args.batch_size,
-        update_per_step=args.update_per_step,
-        train_fn=train_fn,
-        test_fn=test_fn,
-        stop_fn=stop_fn,
-        save_best_fn=save_best_fn,
-        logger=logger,
-        resume_from_log=args.resume,
-        save_checkpoint_fn=save_checkpoint_fn,
-    ).run()
 
     if enable_assertions:
         assert stop_fn(result.best_reward)
->>>>>>> c05294fd
 
 
 def test_c51_resume(args: argparse.Namespace = get_args()) -> None:
